# ==============================================================================
#
# Copyright (c) 2016 by Guenther Erli
#
# This file is part of ROCED.
#
# ROCED is free software: you can redistribute it and/or modify
# it under the terms of the GNU General Public License as published by
# the Free Software Foundation, either version 3 of the License, or
# (at your option) any later version.
#
# ROCED is distributed in the hope that it will be useful,
# but WITHOUT ANY WARRANTY; without even the implied warranty of
# MERCHANTABILITY or FITNESS FOR A PARTICULAR PURPOSE.  See the
# GNU General Public License for more details.
#
# You should have received a copy of the GNU General Public License
# along with ROCED.  If not, see <http://www.gnu.org/licenses/>.
#
# ==============================================================================

import logging
import re
import time

from Core import Config, MachineRegistry
from SiteAdapter.Site import SiteAdapterBase
from Util.Logging import JsonLog
from oneandone.client import OneAndOneService, Server, Hdd


class OneAndOneSiteAdapter(SiteAdapterBase):
    """
    site adapter for 1and1 cloud

    responsible for booting up and shutting down machines
    """

    # name for this adapter to be shown in ROCED output
    configSiteLogger = "logger_name"

    # login credentials for OneAndOne Cloud
    configApiToken = "api_token"

    # machine specific settings
    configMachines = "machines"
    configAppliance = "appliance"
    configFirewallPolicy = "firewall_policy"
    configMonitoringPolicy = "monitoring_policy"
    configHddSize = "hdd_size"
    configVcores = "vcores"
    configCoresPerProcessor = "cores_per_processor"
    configRam = "ram"
    configPassword = "password"
    configPrivateNetworkID = "private_network_id"
    configSquid = "squid"

    # site settings
    configMaxMachines = "max_machines"

    # keywords for machine registry
    reg_site_server_id = "reg_site_server_id"
    reg_site_server_status = "reg_site_server_status"
    reg_site_server_name = "reg_site_server_name"
    reg_site_server_condor_name = "reg_site_server_condor_name"

    # keywords for 1and1 responses
    oao = "oneandone"
    oao_id = "id"
    oao_ip = "ip"
    oao_ips = "ips"
    oao_status = "status"
    oao_state = "state"
    oao_name = "name"

    # keywords for server status in 1and1 API
    oao_state_deploying = "DEPLOYING"
    oao_state_powered_on = "POWERED_ON"
    oao_state_powered_off = "POWERED_OFF"
    oao_state_power_on = "POWER_ON"
    oao_state_power_off = "POWER_OFF"
    oao_delete = "DELETE"
    oao_state_powering_on = "POWERING_ON"
    oao_state_powering_off = "POWERING_OFF"
    oao_method_software = "SOFTWARE"
    oao_method_hardware = "HARDWARE"

    def __init__(self):
        """Init function

        load config keys from config files

        :return:
        """
        super(OneAndOneSiteAdapter, self).__init__()

        # load SiteAdapter name
        self.addOptionalConfigKeys(self.configSiteLogger, Config.ConfigTypeString,
                                   description="Logger name of SiteAdapter",
                                   default="OaO_Site")

        # load API Token
        self.addCompulsoryConfigKeys(self.configApiToken, Config.ConfigTypeString,
                                     description="API Token for loggin in to OneAndOne Cloud")

        # load machine specific settings
        self.addCompulsoryConfigKeys(self.configMachines, Config.ConfigTypeDictionary,
                                     description="Machine type")
        self.addCompulsoryConfigKeys(self.configAppliance, Config.ConfigTypeString,
                                     description="Appliance to boot VM")
        self.addOptionalConfigKeys(self.configFirewallPolicy, Config.ConfigTypeString,
                                   description="Firewall policy for VM",
                                   default="")
        self.addOptionalConfigKeys(self.configMonitoringPolicy, Config.ConfigTypeString,
                                   description="Monitoring policy for VM",
                                   default="None")
        self.addOptionalConfigKeys(self.configCoresPerProcessor, Config.ConfigTypeInt,
                                   description="Number of cores per processor",
                                   default=4)
        self.addOptionalConfigKeys(self.configHddSize, Config.ConfigTypeInt,
                                   description="Size of Hdd",
                                   default=80)
        self.addOptionalConfigKeys(self.configVcores, Config.ConfigTypeInt,
                                   description="Number of virtual cores",
                                   default=4)
        self.addOptionalConfigKeys(self.configRam, Config.ConfigTypeInt,
                                   description="Ram size",
                                   default=8)
        self.addOptionalConfigKeys(self.configPrivateNetworkID, Config.ConfigTypeString,
                                   description="Private network",
                                   default=None)
        self.addOptionalConfigKeys(self.configPassword, Config.ConfigTypeString,
                                   description="Password for virtual machines",
                                   default=None)
        self.addOptionalConfigKeys(self.configSquid, Config.ConfigTypeString,
                                   description="Squid server name",
                                   default=None)

        # site settings
        self.addOptionalConfigKeys(self.configMaxMachines, Config.ConfigTypeInt,
                                   description="limit amount of machines",
                                   default=None)

        # set name of Site Adapter for ROCED output
        self.logger = logging.getLogger(self.getConfig(self.configSiteLogger))

        self.mr = MachineRegistry.MachineRegistry()

    def init(self):
        super(OneAndOneSiteAdapter, self).init()

        # disable urllib3 logging
        urllib3_logger = logging.getLogger("requests")
        urllib3_logger.setLevel(logging.CRITICAL)

        self.mr.registerListener(self)

    def getOneAndOneClient(self):
        """
        initialize 1and1 client
        :return: OneAndOneService()
        """

        # Try initializing the 1and1 client ant return it
        try:
            client = OneAndOneService(self.getConfig(self.configApiToken))
        # If initializing failed return nothing
        except Exception as e:
            self.logger.warning("Could not establish connection to 1&1 Cloud Site. ERROR:")
            self.logger.warning(str(e))
            return

        return client

    def getOneAndOneMachines(self):
        """
        return a list of all running servers at 1and1
        :return: client.list_servers()
        """

        # Try getting a list of all machines running on 1and1
        try:
            client = self.getOneAndOneClient()
            tmp = client.list_servers()
        # if it fails raise exception and return nothing
        except Exception as e:
            self.logger.warning("Could not establish connection to 1&1 Cloud Site. ERROR:")
            self.logger.warning(str(e))
            return

        # build a dictionary containing the machines
        servers = {}
        for server in tmp:
            # set ID as keyword
            servers[server[self.oao_id]] = {}
<<<<<<< HEAD
            for key in server:
=======
            for key in list(server.keys()):
>>>>>>> 1eb2ce69
                # add all information to dict if it is not the ID
                if key is not self.oao_id:
                    servers[server[self.oao_id]][key] = server[key]

        # return the dictionary
        return servers

    def getIndex(self, servers, requested):
        """
        return a list of unused indices
        :param servers: all running machines
        :param requested: amount of requested machines
        :return: index
        """

        used_indices = []
        for server in servers:
            # find all machines matching the requirement "roced-" + index
            number_found = re.findall("roced-([0-9]+)$", servers[server][self.oao_name])
            if len(number_found) > 0:
                used_indices.append(int(number_found[0]))

        # generate a list of unesed indices if there are used ones
        if len(used_indices) > 0:
            i = 0
            new_indices = []
            while requested > 0:
                # if index is already used move on with the next index
                if i in used_indices:
                    i += 1
                # else add index to new indices and move on with the next index
                else:
                    new_indices.append(i)
                    used_indices.append(i)
                    requested -= 1
                    i += 1
        # otherwise generate a list [0..(requested-1)]
        else:
            new_indices = list(range(requested))

        # return the unused indices
        return new_indices

    def generateCondorName(self, ip):
        """
        This function generates the machine name that is used to sign in to HTCondor

        :param ip: ip address as 128.14.123.182
        :return: ip_addr - string as 128014123182
        """
        ip_string = ""
        for ip_part in re.split(r'\.', ip):
            ip_string = ip_string + "{0:0>3}".format(ip_part)

        return ip_string


    def getRunningMachines(self):
        """
        Returns a dictionary containing all running machines

        The number of running machines needs to be recalculated when using status integrating and pending
        disintegration. Machines pending disintegration are still running an can accept new jobs. Machines integrating
        are counted as running machines by default.

        :return: machineList
        """

        # get all machines running on site
        myMachines = self.getSiteMachines()
        machineList = dict()

        # generate empty list for machines running on 1and1
        machineList[list(self.getConfig(self.configMachines).keys())[0]] = []

        # filter for machines in status booting, up, integrating, working or pending disintegration
        for (k, v) in myMachines.items():
            if v.get(self.mr.regStatus) == self.mr.statusBooting or \
                    v.get(self.mr.regStatus) == self.mr.statusUp or \
                    v.get(self.mr.regStatus) == self.mr.statusIntegrating or \
                    v.get(self.mr.regStatus) == self.mr.statusWorking or \
                    v.get(self.mr.regStatus) == self.mr.statusPendingDisintegration:
                # add machine to previously defined list
                machineList[v[self.mr.regMachineType]].append(k)

        return machineList

    def spawnMachines(self, machineType, requested):
        """
        spawn VMs for 1and1 cloud service
        :param machineType:
        :param requested:
        :return: count
        """

        # check if machine type is requested machine type
<<<<<<< HEAD
        if not machineType == self.getConfig(self.configMachines)[0]:
=======
        if not machineType == list(self.getConfig(self.configMachines).keys())[0]:
>>>>>>> 1eb2ce69
            return 0

        # get 1and1 client and machine list
        client = self.getOneAndOneClient()
        servers = self.getOneAndOneMachines()

        # find all unused indices to spawn machines
        index = self.getIndex(servers, requested)
        # loop over all requested machines
        for count in range(requested):
            # set machine name
            vm_name = "roced-" + "{0:0>3}".format(index.pop(0))  # str(index.pop(0))
            # create machine with all required information
            server = Server(name=vm_name,
                            appliance_id=self.getConfig(self.configAppliance),
                            vcore=self.getConfig(self.configVcores),
                            cores_per_processor=self.getConfig(self.configCoresPerProcessor),
                            ram=self.getConfig(self.configRam),
                            firewall_policy_id=self.getConfig(self.configFirewallPolicy),
                            monitoring_policy_id=self.getConfig(self.configMonitoringPolicy),
                            power_on=(not self.getConfig(self.configPrivateNetworkID))
                            )

            # create HDD with requested size
            hdd = Hdd(size=self.getConfig(self.configHddSize), is_main=True)
            hdds = [hdd]

            # try booting up the machine
            try:
                vm = client.create_server(server=server, hdds=hdds)
            # if it failes raise exception and continue with next machine
            except Exception as e:
                self.logger.warning("Could not start server on OneAndOne Cloud Service")
                self.logger.warning(str(e))
                continue

            # create new machine in machine registry
            mid = self.mr.newMachine()

            # set some machine specific entries in machine registry
            self.mr.machines[mid][self.mr.regSite] = self.siteName
            self.mr.machines[mid][self.mr.regSiteType] = self.siteType
            self.mr.machines[mid][self.mr.regMachineType] = machineType
            self.mr.machines[mid][self.reg_site_server_name] = vm[self.oao_name]
            self.mr.machines[mid][self.reg_site_server_id] = vm[self.oao_id]
            self.mr.machines[mid][self.reg_site_server_status] = vm[self.oao_status][self.oao_state]

            # update machine status
            self.mr.updateMachineStatus(mid, self.mr.statusBooting)

        # all machines booted
        # return
        return

    def modifyMachineStatus(self, mid, action, method=oao_method_software):
        """
        This function modifies the machine status on 1and1 Cloud site.

        :param mid:
        :param action: shut down or delete
        :param method: hardware method or software method
        :return:
        """

        # get 1and1 client
        client = self.getOneAndOneClient()

        # check if machine status is on or off, if so shut down the machine
        if action in [self.oao_state_power_on, self.oao_state_power_off]:
            try:
                client.modify_server_status(server_id=self.mr.machines[mid][self.reg_site_server_id], action=action,
                                        method=method)
            except Exception as e:
                self.logger.info(
                    "Machine " + str(self.mr.machines[mid][self.reg_site_server_name]) + " already shutting down")
                self.logger.warning(str(e))
        # check if machine should be deleted
        if action == self.oao_delete:
            # if so, try to delete the machine on 1and1 Cloud Site
            try:
                client.delete_server(server_id=self.mr.machines[mid][self.reg_site_server_id])
            # else raise exception
            # this could happen, if machine is arleady deleted
            except Exception as e:
                self.logger.info(
                    "Machine " + str(self.mr.machines[mid][self.reg_site_server_name]) + " already deleted")
                # self.logger.warning("Could not establish connection to 1&1 Cloud Site")
                self.logger.warning(str(e))

        # wait 1 second with the next action due to 1and1's firewall policies (1 request/second)
        time.sleep(1)
        return

    def assignPrivateNetwork(self, mid, netw_id):
        """ Assign VM to a private network

        The VMs have to be assigned to a private network manually due to the missing possibility to assign it while
        requesting the VM.

        :param mid:
        :param netw_id:
        :return:
        """

        # get 1and1 client
        client = self.getOneAndOneClient()

        client.assign_private_network(server_id=self.mr.machines[mid][self.reg_site_server_id],
                                      private_network_id=netw_id)
        return

    def terminateMachines(self, machineType, count):
        return

        # a tuple is returned here
        # toRemove = filter(lambda (k, v): (  # v[self.mr.regStatus] == self.mr.statusDisintegrating
        # or v[self.mr.regStatus] == self.mr.statusDisintegrated
        # or
        #                                     v[self.mr.regStatus] == self.mr.statusPendingDisintegration)
        #                                 and v[self.mr.regSite] == self.getSiteName()
        #                                 and v[self.mr.regMachineType] == machineType,
        #                  self.mr.machines.iteritems())
        # booting machines first, less overhead
        # toRemove = sorted(toRemove, lambda (k1, v1), (k2, v2): (v1[self.mr.regStatus] == self.mr.statusWorking) * 2 - 1)

        # only pick the needed amount
        # toRemove = toRemove[0:count]
        # dont shutdown machines yet, only trigger the deregister process
        # map(lambda (k, v): self.mr.updateMachineStatus(k, self.mr.statusDisintegrating), toRemove)
        # return len(toRemove)

        # client = self.getOneAndOneClient()

        # for mid in xrange(len(toRemove)):
        #    print toRemove[mid][1][self.reg_site_server_id]
        #    self.modifyMachineStatus(mid=toRemove[mid][0], action=self.oao_state_power_off,
        #                             method=self.oao_method_software)
        # client.modify_server_status(server_id=toRemove[i][1][self.reg_site_server_id],
        #                            action=self.oao_state_power_off, method=self.oao_method_software)

    def manage(self):
        """
        managing machine states that change dependant of the state changes on 1and1 cloud site run once per cycle

        :return:
        """

        # get machines from 1and1 cloud site
        oao_machines = self.getOneAndOneMachines()

        # if something fails while receiving response from 1and1 a type none will be returned
        if oao_machines is None:  # or (len(oao_machines) == 0):
            return

        # loop over all machines on 1and1 Cloud Site and already in machine registry
        for mid in self.mr.getMachines(self.siteName):
            # TODO: is this needed?
            # check if machine is already deleted on site
            if not self.mr.machines[mid][self.reg_site_server_id] in oao_machines:
                if self.mr.machines[mid][self.mr.regStatus] != self.mr.statusDown:
                    # if so remove machine from machine registry
                    self.mr.removeMachine(mid)
                    continue

            # down -> removed from machine registry
            # if machine status in machine registry is down
            if self.mr.machines[mid][self.mr.regStatus] == self.mr.statusDown:
                # if machine is not in 1and1 Cloud Site list
                if not self.mr.machines[mid][self.reg_site_server_id] in oao_machines:
                    # remove machine from machine registry
                    self.mr.removeMachine(mid)
                    continue
                # else check if machine is still in 1and1 Cloud Site list
                # TODO: could be handled by else condition?
                elif self.mr.machines[mid][self.reg_site_server_id] in oao_machines:
                    # delete machine on 1and1 Cloud Site
                    self.modifyMachineStatus(mid, self.oao_delete)
                    del oao_machines[self.mr.machines[mid][self.reg_site_server_id]]

            # check if condor name is set
            if not self.reg_site_server_condor_name in self.mr.machines[mid]:
                # if not check if ip is already available
                if (oao_machines[self.mr.machines[mid][self.reg_site_server_id]]["ips"] is not None) and (
                            oao_machines[self.mr.machines[mid][self.reg_site_server_id]]["ips"][0]["ip"] is not None):
                    # if so, set ip as condor name, remove "." from ip
                    self.mr.machines[mid][self.reg_site_server_condor_name] = \
                        self.generateCondorName(oao_machines[self.mr.machines[mid][self.reg_site_server_id]]["ips"][0]["ip"])
                        # oao_machines[self.mr.machines[mid][self.reg_site_server_id]]["ips"][0]["ip"].replace(".", "")

            # check for status which is handled by integration adapter
            if self.mr.machines[mid][self.mr.regStatus] in [self.mr.statusIntegrating, self.mr.statusWorking,
                                                            self.mr.statusPendingDisintegration]:
                del oao_machines[self.mr.machines[mid][self.reg_site_server_id]]

            # booting -> up
            # check if machine status is booting
            if self.mr.machines[mid][self.mr.regStatus] == self.mr.statusBooting:
                # machines that are powered off have to be assigned to a private network
                if oao_machines[self.mr.machines[mid][self.reg_site_server_id]][self.oao_status][
                    self.oao_state] == self.oao_state_powered_off:
                    # assign the network
                    self.assignPrivateNetwork(mid, self.getConfig(self.configPrivateNetworkID))
                    # boot up the machine afterwards
                    self.modifyMachineStatus(mid, self.oao_state_power_on)
                # check if machine status on 1and1 Cloud Site is already powered on
                if oao_machines[self.mr.machines[mid][self.reg_site_server_id]][self.oao_status][
                    self.oao_state] == self.oao_state_powered_on:
                    # if so, update machine registry status to up
                    self.mr.updateMachineStatus(mid, self.mr.statusUp)
                    # and write 1and1 Cloud Site status to machine registry
                    # TODO: is this needed by any other function?
                    self.mr.machines[mid][self.reg_site_server_status] = \
                        oao_machines[self.mr.machines[mid][self.reg_site_server_id]][self.oao_status]
                # remove from 1and1 machine list
                del oao_machines[self.mr.machines[mid][self.reg_site_server_id]]

            # disintegrating
            # check if machine is in status disintegrating
            if self.mr.machines[mid][self.mr.regStatus] == self.mr.statusDisintegrating:
                # if so, power off machine
                # machine gets moved to disintegrated when it dissappears from condor list
                # -> handled by IntegrationAdapter
                self.modifyMachineStatus(mid, self.oao_state_power_off)
                del oao_machines[self.mr.machines[mid][self.reg_site_server_id]]

            # disintegrated -> down
            # check if machine is disintegrated
            if self.mr.machines[mid][self.mr.regStatus] == self.mr.statusDisintegrated:
                # if so, check if machine is already powered off on 1and1 Cloud Site
                if oao_machines[self.mr.machines[mid][self.reg_site_server_id]][self.oao_status][
                    self.oao_state] == self.oao_state_powered_off:
                    # if so, update machine status to down
                    self.mr.updateMachineStatus(mid, self.mr.statusDown)
                del oao_machines[self.mr.machines[mid][self.reg_site_server_id]]

        # add all machines remaining in machine list from 1&1
        for vm in oao_machines:
            # check if machine is quid server
            if (self.getConfig(self.configSquid) is not None) and (
                oao_machines[vm][self.oao_name] == self.getConfig(self.configSquid)):
                continue

            # check if machine is already in machine registry
            if vm in self.mr.getMachines(self.siteName):
                continue
            # create new machine in machine registry
            mid = self.mr.newMachine()

            # set some machine specific entries in machine registry
            self.mr.machines[mid][self.mr.regSite] = self.siteName
            self.mr.machines[mid][self.mr.regSiteType] = self.siteType
            self.mr.machines[mid][self.mr.regMachineType] = self.oao  # machineType
            self.mr.machines[mid][self.reg_site_server_name] = oao_machines[vm][self.oao_name]
            self.mr.machines[mid][self.reg_site_server_id] = oao_machines[vm][self.oao_id]
            self.mr.machines[mid][self.reg_site_server_status] = oao_machines[vm][self.oao_status][self.oao_state]

            self.mr.updateMachineStatus(mid, self.mr.statusBooting)

        # add current amounts of machines to Json log file
        self.logger.info("Current machines running at " + str(self.siteName) + " : " + str(
<<<<<<< HEAD
            self.runningMachinesCount[self.getConfig(self.configMachines)[0]]))  # ["vm-default"]))
=======
            self.runningMachinesCount[list(self.getConfig(self.configMachines).keys())[0]]))  # ["vm-default"]))
>>>>>>> 1eb2ce69
        json_log = JsonLog()
        json_log.addItem(self.siteName, 'machines_requested',
                         int(len(self.getSiteMachines(status=self.mr.statusBooting)) +
                             len(self.getSiteMachines(status=self.mr.statusUp)) +
                             len(self.getSiteMachines(status=self.mr.statusIntegrating))))
        json_log.addItem(self.siteName, 'condor_nodes', len(self.getSiteMachines(status=self.mr.statusWorking)))
        json_log.addItem(self.siteName, 'condor_nodes_draining',
                         len(self.getSiteMachines(status=self.mr.statusPendingDisintegration)))

        del oao_machines

    def onEvent(self, mid):
        """
        event handler, called when a machine state changes
        :param mid:
        :return:
        """

        pass

        # check correct site etc...
        # if isinstance(mid, MachineRegistry.StatusChangedEvent):
        #    if self.mr.machines[mid.id].get(self.mr.regSite) == self.getSiteName():
        #        if mid.newStatus == self.mr.statusDisintegrating:
        #            self.modifyMachineStatus(mid.id, self.oao_state_power_off)
        #        # if new status is down, delete machine
        #        if mid.newStatus == self.mr.statusDown:
        #            self.modifyMachineStatus(mid.id, self.oao_delete)<|MERGE_RESOLUTION|>--- conflicted
+++ resolved
@@ -193,11 +193,7 @@
         for server in tmp:
             # set ID as keyword
             servers[server[self.oao_id]] = {}
-<<<<<<< HEAD
             for key in server:
-=======
-            for key in list(server.keys()):
->>>>>>> 1eb2ce69
                 # add all information to dict if it is not the ID
                 if key is not self.oao_id:
                     servers[server[self.oao_id]][key] = server[key]
@@ -294,11 +290,7 @@
         """
 
         # check if machine type is requested machine type
-<<<<<<< HEAD
         if not machineType == self.getConfig(self.configMachines)[0]:
-=======
-        if not machineType == list(self.getConfig(self.configMachines).keys())[0]:
->>>>>>> 1eb2ce69
             return 0
 
         # get 1and1 client and machine list
@@ -559,11 +551,7 @@
 
         # add current amounts of machines to Json log file
         self.logger.info("Current machines running at " + str(self.siteName) + " : " + str(
-<<<<<<< HEAD
             self.runningMachinesCount[self.getConfig(self.configMachines)[0]]))  # ["vm-default"]))
-=======
-            self.runningMachinesCount[list(self.getConfig(self.configMachines).keys())[0]]))  # ["vm-default"]))
->>>>>>> 1eb2ce69
         json_log = JsonLog()
         json_log.addItem(self.siteName, 'machines_requested',
                          int(len(self.getSiteMachines(status=self.mr.statusBooting)) +
